//===--------- device.hpp - Level Zero Adapter ----------------------------===//
//
// Copyright (C) 2023 Intel Corporation
//
// Part of the Unified-Runtime Project, under the Apache License v2.0 with LLVM
// Exceptions. See LICENSE.TXT
// SPDX-License-Identifier: Apache-2.0 WITH LLVM-exception
//
//===----------------------------------------------------------------------===//
#pragma once

#include <cassert>
#include <list>
#include <map>
#include <optional>
#include <stdarg.h>
#include <string>
#include <unordered_map>
#include <vector>

#include <ur/ur.hpp>
#include <ur_api.h>
#include <ze_api.h>
#include <zes_api.h>

#include "adapters/level_zero/platform.hpp"
#include "common.hpp"

enum EventsScope {
  // All events are created host-visible.
  AllHostVisible,
  // All events are created with device-scope and only when
  // host waits them or queries their status that a proxy
  // host-visible event is created and set to signal after
  // original event signals.
  OnDemandHostVisibleProxy,
  // All events are created with device-scope and only
  // when a batch of commands is submitted for execution a
  // last command in that batch is added to signal host-visible
  // completion of each command in this batch (the default mode).
  LastCommandInBatchHostVisible
};

struct ze_global_memsize {
  uint64_t value;
};

enum ur_ze_external_memory_desc_type {
  UR_ZE_EXTERNAL_OPAQUE_FD,
  UR_ZE_EXTERNAL_WIN32,
};

struct ur_ze_external_memory_data {
  void *importExtensionDesc;
  ur_mem_handle_t urMemoryHandle;
  enum ur_ze_external_memory_desc_type type;
  size_t size;
};

struct ur_device_handle_t_ : _ur_object {
  ur_device_handle_t_(ze_device_handle_t Device, ur_platform_handle_t Plt,
                      ur_device_handle_t ParentDevice = nullptr)
      : ZeDevice{Device}, Platform{Plt}, RootDevice{ParentDevice},
        ZeDeviceProperties{}, ZeDeviceComputeProperties{} {
    // NOTE: one must additionally call initialize() to complete
    // UR device creation.
  }

  // The helper structure that keeps info about a command queue groups of the
  // device. It is not changed after it is initialized.
  struct queue_group_info_t {
    enum type {
      MainCopy,
      LinkCopy,
      Compute,
      Size // must be last
    };

    // Keep the ordinal of the commands group as returned by
    // zeDeviceGetCommandQueueGroupProperties. A value of "-1" means that
    // there is no such queue group available in the Level Zero runtime.
    int32_t ZeOrdinal{-1};

    // Keep the index of the specific queue in this queue group where
    // all the command enqueues of the corresponding type should go to.
    // The value of "-1" means that no hard binding is defined and
    // implementation can choose specific queue index on its own.
    int32_t ZeIndex{-1};

    // Keeps the queue group properties.
    ZeStruct<ze_command_queue_group_properties_t> ZeProperties;
  };

  std::vector<queue_group_info_t> QueueGroup =
      std::vector<queue_group_info_t>(queue_group_info_t::Size);

  // This returns "true" if a main copy engine is available for use.
  bool hasMainCopyEngine() const {
    return QueueGroup[queue_group_info_t::MainCopy].ZeOrdinal >= 0;
  }

  // This returns "true" if a link copy engine is available for use.
  bool hasLinkCopyEngine() const {
    return QueueGroup[queue_group_info_t::LinkCopy].ZeOrdinal >= 0;
  }

  // This returns "true" if a main or link copy engine is available for use.
  bool hasCopyEngine() const {
    return hasMainCopyEngine() || hasLinkCopyEngine();
  }

  // Initialize the entire UR device.
  // Optional param `SubSubDeviceOrdinal` `SubSubDeviceIndex` are the compute
  // command queue ordinal and index respectively, used to initialize
  // sub-sub-devices.
  ur_result_t initialize(int SubSubDeviceOrdinal = -1,
                         int SubSubDeviceIndex = -1);

  // Level Zero device handle.
  // This field is only set at _ur_device_handle_t creation time, and cannot
  // change. Therefore it can be accessed without holding a lock on this
  // _ur_device_handle_t.
  const ze_device_handle_t ZeDevice;

  // Keep the subdevices that are partitioned from this ur_device_handle_t for
  // reuse The order of sub-devices in this vector is repeated from the
  // ze_device_handle_t array that are returned from zeDeviceGetSubDevices()
  // call, which will always return sub-devices in the fixed same order.
  std::vector<ur_device_handle_t> SubDevices;

  // If this device is a subdevice, this variable contains the properties that
  // were used during its creation.
  std::optional<ur_device_partition_property_t> SubDeviceCreationProperty;

  // PI platform to which this device belongs.
  // This field is only set at _ur_device_handle_t creation time, and cannot
  // change. Therefore it can be accessed without holding a lock on this
  // _ur_device_handle_t.
  ur_platform_handle_t Platform;

  // Root-device of a sub-device, null if this is not a sub-device.
  // This field is only set at _ur_device_handle_t creation time, and cannot
  // change. Therefore it can be accessed without holding a lock on this
  // _ur_device_handle_t.
  const ur_device_handle_t RootDevice;

  enum ImmCmdlistMode {
    // Immediate commandlists are not used.
    NotUsed = 0,
    // One set of compute and copy immediate commandlists per queue.
    PerQueue,
    // One set of compute and copy immediate commandlists per host thread that
    // accesses the queue.
    PerThreadPerQueue
  };
  // Read env settings to select immediate commandlist mode.
  ImmCmdlistMode useImmediateCommandLists();

  // Whether Adapter uses driver's implementation of in-order lists or not
  bool useDriverInOrderLists();

  // Returns whether immediate command lists are used on this device.
  ImmCmdlistMode ImmCommandListUsed{};

  // Returns whether large allocations are being used
  // or not to have a consistent behavior throughout
  // the adapter between the creation of large allocations
  // and the compilation of kernels into stateful and
  // stateless modes.
  // With stateful mode, kernels are compiled with
  // pointer-arithmetic optimizations for optimized
  // access of allocations smaller than 4GB.
  // In stateless mode, such optimizations are not
  // applied.
  // Even if a GPU supports both modes, L0 driver may
  // provide support for only one, like for Intel(R)
  // Data Center GPU Max, for which L0 driver only
  // supports stateless.
  bool useRelaxedAllocationLimits();

  bool isSubDevice() { return RootDevice != nullptr; }

  // Is this a Data Center GPU Max series (aka PVC)?
  // TODO: change to use
  // https://spec.oneapi.io/level-zero/latest/core/api.html#ze-device-ip-version-ext-t
  // when that is stable.
  bool isPVC() {
    return (ZeDeviceProperties->deviceId & 0xff0) == 0xbd0 ||
           (ZeDeviceProperties->deviceId & 0xff0) == 0xb60;
  }

  bool isIntegrated() {
    return (ZeDeviceProperties->flags & ZE_DEVICE_PROPERTY_FLAG_INTEGRATED);
  }

  // Does this device represent a single compute slice?
  bool isCCS() const {
    return QueueGroup[ur_device_handle_t_::queue_group_info_t::Compute]
               .ZeIndex >= 0;
  }

  uint64_t getTimestampMask() {
    auto ValidBits = ZeDeviceProperties->kernelTimestampValidBits;
    assert(ValidBits <= 64);
    return ValidBits == 64 ? ~0ULL : (1ULL << ValidBits) - 1ULL;
  }

  // Cache of the immutable device properties.
  ZeCache<ZeStruct<ze_device_properties_t>> ZeDeviceProperties;
  ZeCache<ZeStruct<ze_device_compute_properties_t>> ZeDeviceComputeProperties;
  ZeCache<ZeStruct<ze_device_image_properties_t>> ZeDeviceImageProperties;
  ZeCache<ZeStruct<ze_device_module_properties_t>> ZeDeviceModuleProperties;
  ZeCache<std::pair<std::vector<ZeStruct<ze_device_memory_properties_t>>,
                    std::vector<ZeStruct<ze_device_memory_ext_properties_t>>>>
      ZeDeviceMemoryProperties;
  ZeCache<ZeStruct<ze_device_memory_access_properties_t>>
      ZeDeviceMemoryAccessProperties;
  ZeCache<ZeStruct<ze_device_cache_properties_t>> ZeDeviceCacheProperties;
  ZeCache<ZeStruct<ze_device_ip_version_ext_t>> ZeDeviceIpVersionExt;
  ZeCache<struct ze_global_memsize> ZeGlobalMemSize;
  ZeCache<ZeStruct<ze_mutable_command_list_exp_properties_t>>
      ZeDeviceMutableCmdListsProperties;

<<<<<<< HEAD
  // Map device bindless image offset to corresponding host image handle.
  std::unordered_map<ur_exp_image_native_handle_t, ze_image_handle_t>
      ZeOffsetToImageHandleMap;
=======
  // unique ephemeral identifer of the device in the adapter
  DeviceId Id;
>>>>>>> d3b42cd5
};<|MERGE_RESOLUTION|>--- conflicted
+++ resolved
@@ -221,12 +221,10 @@
   ZeCache<ZeStruct<ze_mutable_command_list_exp_properties_t>>
       ZeDeviceMutableCmdListsProperties;
 
-<<<<<<< HEAD
   // Map device bindless image offset to corresponding host image handle.
   std::unordered_map<ur_exp_image_native_handle_t, ze_image_handle_t>
       ZeOffsetToImageHandleMap;
-=======
+
   // unique ephemeral identifer of the device in the adapter
   DeviceId Id;
->>>>>>> d3b42cd5
 };