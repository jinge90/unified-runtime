--- conflicted
+++ resolved
@@ -42,13 +42,10 @@
     uptr ShadowOffset = 0;
     uptr ShadowOffsetEnd = 0;
 
-<<<<<<< HEAD
-    // lock this mutex if following fields are accessed
-=======
     // Device features
     bool IsSupportSharedSystemUSM = false;
 
->>>>>>> 6298474e
+    // lock this mutex if following fields are accessed
     ur_mutex Mutex;
     std::queue<std::shared_ptr<AllocInfo>> Quarantine;
     size_t QuarantineSize = 0;
