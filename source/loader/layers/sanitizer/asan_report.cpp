/*
 *
 * Copyright (C) 2024 Intel Corporation
 *
 * Part of the Unified-Runtime Project, under the Apache License v2.0 with LLVM Exceptions.
 * See LICENSE.TXT
 * SPDX-License-Identifier: Apache-2.0 WITH LLVM-exception
 *
 * @file asan_report.cpp
 *
 */

#include "asan_report.hpp"
#include "asan_allocator.hpp"
#include "asan_interceptor.hpp"
#include "asan_libdevice.hpp"
#include "asan_options.hpp"
#include "asan_validator.hpp"
#include "ur_sanitizer_layer.hpp"
#include "ur_sanitizer_utils.hpp"

namespace ur_sanitizer_layer {

namespace {

void PrintAllocateInfo(uptr Addr, const AllocInfo *AI) {
    context.logger.always("{} is located inside of {} region [{}, {})",
                          (void *)Addr, ToString(AI->Type),
                          (void *)AI->UserBegin, (void *)AI->UserEnd);
    context.logger.always("allocated here:");
    AI->AllocStack.print();
    if (AI->IsReleased) {
        context.logger.always("freed here:");
        AI->ReleaseStack.print();
    }
}

} // namespace

void ReportBadFree(uptr Addr, const StackTrace &stack,
                   const std::shared_ptr<AllocInfo> &AI) {
    getContext()->logger.always(
        "\n====ERROR: DeviceSanitizer: bad-free on address {}", (void *)Addr);
    stack.print();

    if (!AI) {
        getContext()->logger.always("{} may be allocated on Host Memory",
                                    (void *)Addr);
    }

    assert(!AI->IsReleased && "Chunk must be not released");

<<<<<<< HEAD
    PrintAllocateInfo(Addr, AI.get());
=======
    getContext()->logger.always("{} is located inside of {} region [{}, {})",
                                (void *)Addr, ToString(AI->Type),
                                (void *)AI->UserBegin, (void *)AI->UserEnd);
    getContext()->logger.always("allocated here:");
    AI->AllocStack.print();
>>>>>>> 7e38af77
}

void ReportBadContext(uptr Addr, const StackTrace &stack,
                      const std::shared_ptr<AllocInfo> &AI) {
    getContext()->logger.always(
        "\n====ERROR: DeviceSanitizer: bad-context on address {}",
        (void *)Addr);
    stack.print();

<<<<<<< HEAD
    PrintAllocateInfo(Addr, AI.get());
=======
    getContext()->logger.always("{} is located inside of {} region [{}, {})",
                                (void *)Addr, ToString(AI->Type),
                                (void *)AI->UserBegin, (void *)AI->UserEnd);
    getContext()->logger.always("allocated here:");
    AI->AllocStack.print();

    if (AI->IsReleased) {
        getContext()->logger.always("freed here:");
        AI->ReleaseStack.print();
    }
>>>>>>> 7e38af77
}

void ReportDoubleFree(uptr Addr, const StackTrace &Stack,
                      const std::shared_ptr<AllocInfo> &AI) {
    getContext()->logger.always(
        "\n====ERROR: DeviceSanitizer: double-free on address {}",
        (void *)Addr);
    Stack.print();

    getContext()->logger.always("{} is located inside of {} region [{}, {})",
                                (void *)Addr, ToString(AI->Type),
                                (void *)AI->UserBegin, (void *)AI->UserEnd);
    getContext()->logger.always("freed here:");
    AI->ReleaseStack.print();
    getContext()->logger.always("previously allocated here:");
    AI->AllocStack.print();
}

void ReportFatalError(const DeviceSanitizerReport &Report) {
    getContext()->logger.always("\n====ERROR: DeviceSanitizer: {}",
                                ToString(Report.ErrorType));
}

void ReportGenericError(const DeviceSanitizerReport &Report,
                        ur_kernel_handle_t Kernel) {
    const char *File = Report.File[0] ? Report.File : "<unknown file>";
    const char *Func = Report.Func[0] ? Report.Func : "<unknown func>";
    auto KernelName = GetKernelName(Kernel);

    // Try to demangle the kernel name
    KernelName = DemangleName(KernelName);

    getContext()->logger.always("\n====ERROR: DeviceSanitizer: {} on {}",
                                ToString(Report.ErrorType),
                                ToString(Report.MemoryType));
    getContext()->logger.always(
        "{} of size {} at kernel <{}> LID({}, {}, {}) GID({}, "
        "{}, {})",
        Report.IsWrite ? "WRITE" : "READ", Report.AccessSize,
        KernelName.c_str(), Report.LID0, Report.LID1, Report.LID2, Report.GID0,
        Report.GID1, Report.GID2);
    getContext()->logger.always("  #0 {} {}:{}", Func, File, Report.Line);
}

void ReportUseAfterFree(const DeviceSanitizerReport &Report,
                        ur_kernel_handle_t Kernel,
                        ur_context_handle_t Context) {
    const char *File = Report.File[0] ? Report.File : "<unknown file>";
    const char *Func = Report.Func[0] ? Report.Func : "<unknown func>";
    auto KernelName = GetKernelName(Kernel);

    // Try to demangle the kernel name
    KernelName = DemangleName(KernelName);

    getContext()->logger.always(
        "\n====ERROR: DeviceSanitizer: {} on address {}",
        ToString(Report.ErrorType), (void *)Report.Address);
    getContext()->logger.always(
        "{} of size {} at kernel <{}> LID({}, {}, {}) GID({}, "
        "{}, {})",
        Report.IsWrite ? "WRITE" : "READ", Report.AccessSize,
        KernelName.c_str(), Report.LID0, Report.LID1, Report.LID2, Report.GID0,
        Report.GID1, Report.GID2);
    getContext()->logger.always("  #0 {} {}:{}", Func, File, Report.Line);
    getContext()->logger.always("");

    if (Options(getContext()->logger).MaxQuarantineSizeMB > 0) {
        auto AllocInfoItOp =
            getContext()->interceptor->findAllocInfoByAddress(Report.Address);

        if (!AllocInfoItOp) {
            getContext()->logger.always(
                "Failed to find which chunck {} is allocated",
                (void *)Report.Address);
        } else {
            auto &AllocInfo = (*AllocInfoItOp)->second;
            if (AllocInfo->Context != Context) {
                getContext()->logger.always(
                    "Failed to find which chunck {} is allocated",
                    (void *)Report.Address);
            }
<<<<<<< HEAD
            assert(AllocInfo->IsReleased &&
                   "It must be released since it's use-after-free");

            PrintAllocateInfo(Report.Address, AllocInfo.get());
=======
            assert(AllocInfo->IsReleased);

            getContext()->logger.always(
                "{} is located inside of {} region [{}, {})",
                (void *)Report.Address, ToString(AllocInfo->Type),
                (void *)AllocInfo->UserBegin, (void *)AllocInfo->UserEnd);
            getContext()->logger.always("allocated here:");
            AllocInfo->AllocStack.print();
            getContext()->logger.always("released here:");
            AllocInfo->ReleaseStack.print();
>>>>>>> 7e38af77
        }
    } else {
        getContext()->logger.always(
            "Please enable quarantine to get more information like memory "
            "chunck's kind and where the chunck was allocated and released.");
    }
}

void ReportInvalidKernelArgument(ur_kernel_handle_t Kernel, uint32_t ArgIndex,
                                 uptr Addr, const ValidateUSMResult &VR,
                                 StackTrace Stack) {
    context.logger.always("\n====ERROR: DeviceSanitizer: "
                          "invalid-argument on kernel <{}>",
                          DemangleName(GetKernelName(Kernel)));
    Stack.print();
    auto &AI = VR.AI;
    switch (VR.Type) {
    case ValidateUSMResult::MAYBE_HOST_POINTER:
        context.logger.always("The {}th argument {} is not a USM pointer",
                              ArgIndex, (void *)Addr);
        break;
    case ValidateUSMResult::RELEASED_POINTER:
        context.logger.always("The {}th argument {} is a released USM pointer",
                              ArgIndex, (void *)Addr);
        PrintAllocateInfo(Addr, AI.get());
        break;
    case ValidateUSMResult::BAD_CONTEXT:
        context.logger.always(
            "The {}th argument {} is allocated in other context", ArgIndex,
            (void *)Addr);
        PrintAllocateInfo(Addr, AI.get());
        break;
    case ValidateUSMResult::BAD_DEVICE:
        context.logger.always(
            "The {}th argument {} is allocated in other device", ArgIndex,
            (void *)Addr);
        PrintAllocateInfo(Addr, AI.get());
        break;
    case ValidateUSMResult::OUT_OF_BOUNDS:
        context.logger.always(
            "The {}th argument {} is located outside of its region [{}, {})",
            ArgIndex, (void *)Addr, (void *)AI->UserBegin, (void *)AI->UserEnd);
        context.logger.always("allocated here:");
        AI->AllocStack.print();
        break;
    default:
        break;
    }
}

} // namespace ur_sanitizer_layer<|MERGE_RESOLUTION|>--- conflicted
+++ resolved
@@ -24,13 +24,13 @@
 namespace {
 
 void PrintAllocateInfo(uptr Addr, const AllocInfo *AI) {
-    context.logger.always("{} is located inside of {} region [{}, {})",
+    getContext()->logger.always("{} is located inside of {} region [{}, {})",
                           (void *)Addr, ToString(AI->Type),
                           (void *)AI->UserBegin, (void *)AI->UserEnd);
-    context.logger.always("allocated here:");
+    getContext()->logger.always("allocated here:");
     AI->AllocStack.print();
     if (AI->IsReleased) {
-        context.logger.always("freed here:");
+        getContext()->logger.always("freed here:");
         AI->ReleaseStack.print();
     }
 }
@@ -50,15 +50,7 @@
 
     assert(!AI->IsReleased && "Chunk must be not released");
 
-<<<<<<< HEAD
     PrintAllocateInfo(Addr, AI.get());
-=======
-    getContext()->logger.always("{} is located inside of {} region [{}, {})",
-                                (void *)Addr, ToString(AI->Type),
-                                (void *)AI->UserBegin, (void *)AI->UserEnd);
-    getContext()->logger.always("allocated here:");
-    AI->AllocStack.print();
->>>>>>> 7e38af77
 }
 
 void ReportBadContext(uptr Addr, const StackTrace &stack,
@@ -68,20 +60,7 @@
         (void *)Addr);
     stack.print();
 
-<<<<<<< HEAD
     PrintAllocateInfo(Addr, AI.get());
-=======
-    getContext()->logger.always("{} is located inside of {} region [{}, {})",
-                                (void *)Addr, ToString(AI->Type),
-                                (void *)AI->UserBegin, (void *)AI->UserEnd);
-    getContext()->logger.always("allocated here:");
-    AI->AllocStack.print();
-
-    if (AI->IsReleased) {
-        getContext()->logger.always("freed here:");
-        AI->ReleaseStack.print();
-    }
->>>>>>> 7e38af77
 }
 
 void ReportDoubleFree(uptr Addr, const StackTrace &Stack,
@@ -163,23 +142,10 @@
                     "Failed to find which chunck {} is allocated",
                     (void *)Report.Address);
             }
-<<<<<<< HEAD
             assert(AllocInfo->IsReleased &&
                    "It must be released since it's use-after-free");
 
             PrintAllocateInfo(Report.Address, AllocInfo.get());
-=======
-            assert(AllocInfo->IsReleased);
-
-            getContext()->logger.always(
-                "{} is located inside of {} region [{}, {})",
-                (void *)Report.Address, ToString(AllocInfo->Type),
-                (void *)AllocInfo->UserBegin, (void *)AllocInfo->UserEnd);
-            getContext()->logger.always("allocated here:");
-            AllocInfo->AllocStack.print();
-            getContext()->logger.always("released here:");
-            AllocInfo->ReleaseStack.print();
->>>>>>> 7e38af77
         }
     } else {
         getContext()->logger.always(
@@ -191,38 +157,38 @@
 void ReportInvalidKernelArgument(ur_kernel_handle_t Kernel, uint32_t ArgIndex,
                                  uptr Addr, const ValidateUSMResult &VR,
                                  StackTrace Stack) {
-    context.logger.always("\n====ERROR: DeviceSanitizer: "
+    getContext()->logger.always("\n====ERROR: DeviceSanitizer: "
                           "invalid-argument on kernel <{}>",
                           DemangleName(GetKernelName(Kernel)));
     Stack.print();
     auto &AI = VR.AI;
     switch (VR.Type) {
     case ValidateUSMResult::MAYBE_HOST_POINTER:
-        context.logger.always("The {}th argument {} is not a USM pointer",
+        getContext()->logger.always("The {}th argument {} is not a USM pointer",
                               ArgIndex, (void *)Addr);
         break;
     case ValidateUSMResult::RELEASED_POINTER:
-        context.logger.always("The {}th argument {} is a released USM pointer",
+        getContext()->logger.always("The {}th argument {} is a released USM pointer",
                               ArgIndex, (void *)Addr);
         PrintAllocateInfo(Addr, AI.get());
         break;
     case ValidateUSMResult::BAD_CONTEXT:
-        context.logger.always(
+        getContext()->logger.always(
             "The {}th argument {} is allocated in other context", ArgIndex,
             (void *)Addr);
         PrintAllocateInfo(Addr, AI.get());
         break;
     case ValidateUSMResult::BAD_DEVICE:
-        context.logger.always(
+        getContext()->logger.always(
             "The {}th argument {} is allocated in other device", ArgIndex,
             (void *)Addr);
         PrintAllocateInfo(Addr, AI.get());
         break;
     case ValidateUSMResult::OUT_OF_BOUNDS:
-        context.logger.always(
+        getContext()->logger.always(
             "The {}th argument {} is located outside of its region [{}, {})",
             ArgIndex, (void *)Addr, (void *)AI->UserBegin, (void *)AI->UserEnd);
-        context.logger.always("allocated here:");
+        getContext()->logger.always("allocated here:");
         AI->AllocStack.print();
         break;
     default:
