--- conflicted
+++ resolved
@@ -6049,7 +6049,6 @@
 }
 
 ///////////////////////////////////////////////////////////////////////////////
-<<<<<<< HEAD
 /// @brief Intercept function for urBindlessImagesMapExternalLinearMemoryExp
 __urdlllocal ur_result_t UR_APICALL urBindlessImagesMapExternalLinearMemoryExp(
     ur_context_handle_t hContext, ///< [in] handle of the context object
@@ -6095,12 +6094,8 @@
 }
 
 ///////////////////////////////////////////////////////////////////////////////
-/// @brief Intercept function for urBindlessImagesReleaseInteropExp
-__urdlllocal ur_result_t UR_APICALL urBindlessImagesReleaseInteropExp(
-=======
 /// @brief Intercept function for urBindlessImagesReleaseExternalMemoryExp
 __urdlllocal ur_result_t UR_APICALL urBindlessImagesReleaseExternalMemoryExp(
->>>>>>> 47ab963b
     ur_context_handle_t hContext, ///< [in] handle of the context object
     ur_device_handle_t hDevice,   ///< [in] handle of the device object
     ur_exp_external_mem_handle_t
@@ -8176,21 +8171,15 @@
     pDdiTable->pfnMapExternalArrayExp =
         ur_tracing_layer::urBindlessImagesMapExternalArrayExp;
 
-<<<<<<< HEAD
     dditable.pfnMapExternalLinearMemoryExp =
         pDdiTable->pfnMapExternalLinearMemoryExp;
     pDdiTable->pfnMapExternalLinearMemoryExp =
         ur_tracing_layer::urBindlessImagesMapExternalLinearMemoryExp;
 
-    dditable.pfnReleaseInteropExp = pDdiTable->pfnReleaseInteropExp;
-    pDdiTable->pfnReleaseInteropExp =
-        ur_tracing_layer::urBindlessImagesReleaseInteropExp;
-=======
     dditable.pfnReleaseExternalMemoryExp =
         pDdiTable->pfnReleaseExternalMemoryExp;
     pDdiTable->pfnReleaseExternalMemoryExp =
         ur_tracing_layer::urBindlessImagesReleaseExternalMemoryExp;
->>>>>>> 47ab963b
 
     dditable.pfnImportExternalSemaphoreExp =
         pDdiTable->pfnImportExternalSemaphoreExp;
