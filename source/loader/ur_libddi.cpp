--- conflicted
+++ resolved
@@ -94,13 +94,13 @@
     }
 
     if (UR_RESULT_SUCCESS == result) {
-<<<<<<< HEAD
         result = urGetUsmP2PExpProcAddrTable(UR_API_VERSION_CURRENT,
                                              &urDdiTable.UsmP2PExp);
-=======
+    }
+
+    if (UR_RESULT_SUCCESS == result) {
         result = urGetVirtualMemProcAddrTable(UR_API_VERSION_CURRENT,
                                               &urDdiTable.VirtualMem);
->>>>>>> cfa949fd
     }
 
     if (UR_RESULT_SUCCESS == result) {
