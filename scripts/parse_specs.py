"""
 Copyright (C) 2022-2023 Intel Corporation

 Part of the Unified-Runtime Project, under the Apache License v2.0 with LLVM Exceptions.
 See LICENSE.TXT
 SPDX-License-Identifier: Apache-2.0 WITH LLVM-exception

"""
import os
import generate_ids
import util
import re
import hashlib
import json
import yaml
import copy
from templates.helper import param_traits, type_traits, value_traits
import ctypes
import itertools

<<<<<<< HEAD
default_version = "0.8"
all_versions = ["0.6", "0.7", "0.8"]
=======
default_version = "0.9"
all_versions = ["0.6", "0.7", "0.8", "0.9"]
>>>>>>> 41228d30

"""
    preprocess object
"""
def _preprocess(d):
    if 'enum' == d['type']:
        use_hex = False
        next = 0
        for etor in d['etors']:
            if type_traits.is_flags(d['name']):
                etor['name'] = "%s_%s"%(d['name'][:-3].upper(), etor['name'])
                etor['value'] = etor.get('value',"$X_BIT(%s)"%next)
                next = int(value_traits.get_bit_count(etor['value']))+1
            else:
                etor['name'] = d['name'][:-1].upper() + etor['name']
                use_hex = use_hex or value_traits.is_hex(etor.get('value'))
                if use_hex:
                    etor['value'] = etor.get('value',"%s"%hex(next))
                    next = int(etor['value'], 16)+1
                elif not value_traits.is_ver(etor.get('value')):
                    etor['value'] = etor.get('value',"%s"%next)
                    next = int(etor['value'])+1
    return d

"""
    substitute tags
"""
def _subt(name, tags):
    name = re.sub(r"(\w+)\(.*\)", r"\1", name) # removes '()' part of macros
    for key, value in tags.items():
        name = re.sub(re.escape(key), value, name)
        name = re.sub(re.escape(key.upper()), value.upper(), name)
    return name

"""
    get the line number of each document
"""
def _get_line_nums(f):
    nums = []
    for line_num, line in enumerate(util.textRead(f)):
        if re.match(r"^\-\-\-.*", line):
            nums.append(line_num+2)
    return nums

"""
    convert etor to int
"""
def _get_etor_value(value, prev):
    if value:
        if value_traits.is_ver(value):
            return (value_traits.get_major_ver(value) << 16) + value_traits.get_minor_ver(value)
        elif value_traits.is_bit(value):
            return 1 << value_traits.get_bit_count(value)
        elif value_traits.is_hex(value):
            return int(value, 16)
        else:
            return int(value)
    else:
        return prev+1

"""
    validate documents meet some basic (easily detectable) requirements of code generation
"""
def _validate_doc(f, d, tags, line_num):
    is_iso = lambda x : re.match(r"[_a-zA-Z][_a-zA-Z0-9]{0,30}", x)

    def __validate_ordinal(d):
        if 'ordinal' in d:
            if not isinstance(d['ordinal'], str):
                raise Exception("'ordinal' must be a string: '%s'"%type(d['ordinal']))

            try:
                ordinal = str(int(d['ordinal']))
            except:
                ordinal = None

            if ordinal != d['ordinal']:
                raise Exception("'ordinal' invalid value: '%s'"%d['ordinal'])

    def __validate_version(d, prefix="", base_version=default_version):
        if 'version' in d:
            if not isinstance(d['version'], str):
                raise Exception(prefix+"'version' must be a string: '%s'"%type(d['version']))

            try:
                version = str(float(d['version']))
            except:
                version = None

            if version != d['version']:
                raise Exception(prefix+"'version' invalid value: '%s'"%d['version'])

        return float(d.get('version', base_version))

    def __validate_tag(d, key, tags, case):
        for x in tags:
            if d[key].startswith(x.upper() if case == 'upper' else x):
                return x
        return None

    def __validate_desc(desc):
        if isinstance(desc, dict):
            for k, v in desc.items():
                if not isinstance(k, str):
                    raise Exception(prefix+"'version' must be a string: '%s'"%type(k))

                try:
                    version = str(float(k))
                except:
                    version = None

                if version != k:
                    raise Exception(prefix+"'version' invalid value: '%s'"%k)

                for x in ['[in]', '[out]', '[in,out]']:
                    if v.startswith(x):
                        return x
        else:
            for x in ['[in]', '[out]', '[in,out]']:
                if desc.startswith(x):
                    return x
        return None

    def __validate_name(d, key, tags, case='lower', prefix=""):
        if not isinstance(d[key], str):
            raise Exception(prefix+"'%s' must be a string: '%s'"%(key, type(d[key])))

        if not __validate_tag(d, key, tags, case):
            raise Exception(prefix+"'%s' must start with {%s}: '%s'"%(key, ", ".join([x.upper() if case == 'upper' else x for x in tags if x != "$OneApi"]), d[key]))

        name = _subt(d[key], tags)
        if not is_iso(name):
            raise Exception(prefix+"'%s' must be ISO-C: '%s'"%(key, d[key]))

        if case == 'upper' and not name.isupper():
            raise Exception(prefix+"%s' must be upper case: '%s'"%(key, d[key]))
        elif case == 'lower' and not name.islower():
            raise Exception(prefix+"'%s' must be lower case: '%s'"%(key, d[key]))
        elif case == 'camel' and (name.isupper() or name.islower()):
            raise Exception(prefix+"'%s' must be camel case: '%s'"%(key, d[key]))

    def __validate_type(d, key, tags):
        __validate_name(d, key, tags)

        if not d[key].endswith("_t"):
            raise Exception("'%s' must end with '_t': '%s'"%(key, d[key]))

    def __validate_handle(d, key, tags):
        __validate_type(d, key, tags)

        if not d[key].endswith("handle_t"):
            raise Exception("'%s' must end with 'handle_t': '%s'"%(key, d[key]))

    def __validate_details(d):
        if 'details' in d:

            if not (isinstance(d['details'], list) or isinstance(d['details'], str)):
                raise Exception("'details' must be a string or a sequence")

            if isinstance(d['details'], list):
                for i, item in enumerate(d['details']):
                    prefix = "'details'[%s] "%i
                    if isinstance(item, dict):
                        for key in item:
                            if not isinstance(key, str):
                                raise Exception(prefix+"must be a string: '%s'"%type(key))

                            for j, val in enumerate(item[key]):
                                prefix2 = prefix[:-1]+"[%s] "%j
                                if not isinstance(val, str):
                                    raise Exception(prefix2+"must be a string: '%s'"%type(val))

                    elif not isinstance(item, str):
                        raise Exception(prefix+"must be a string: '%s'"%type(item))

    def extract_type(s):
        match = re.match(r'^\[(.+)\]\s', s)
        if match:
            return match.group(1)
        else:
            return None

    def __validate_etors(d, tags):
        if 'etors' not in d:
            raise Exception("'enum' requires the following sequence of mappings: {`etors`}")

        if not isinstance(d['etors'], list):
            raise Exception("'etors' must be a sequence: '%s'"%type(d['etors']))

        typed = d.get('typed_etors', False)

        value = -1
        d_ver = d.get('version', default_version)
        max_ver = float(d_ver)
        for i, item in enumerate(d['etors']):
            prefix="'etors'[%s] "%i
            if not isinstance(item, dict):
                raise Exception(prefix+"must be a mapping: '%s'"%(i, type(item)))

            if ('desc' not in item) or ('name' not in item):
                raise Exception(prefix+"requires the following scalar fields: {`desc`, `name`}")

            if 'extend' in d and d.get('extend') == True and 'value' not in item:
                raise Exception(prefix+"must include a value for experimental features: {`value`: `0xabcd`}")

            if typed:
                type = extract_type(item['desc'])
                if type is None:
                    raise Exception(prefix+"typed etor " + item['name'] + " must begin with a type identifier: [type]")
                type_name = _subt(type, tags)
                if not is_iso(type_name):
                    raise Exception(prefix+"type " + str(type) + " in a typed etor " + item['name'] + " must be a valid ISO C identifier")

            __validate_name(item, 'name', tags, case='upper', prefix=prefix)

            value = _get_etor_value(item.get('value'), value)
            if type_traits.is_flags(d['name']) and not value_traits.is_bit(item.get('value')):
                raise Exception(prefix+"'value' must use BIT macro: %s"%value)
            elif not type_traits.is_flags(d['name']) and value_traits.is_bit(item.get('value')):
                raise Exception(prefix+"'value' must not use BIT macro: %s"%value)

            if value >= 0x7fffffff:
                raise Exception(prefix+"'value' must be less than 0x7fffffff: %s"%value)

            ver = __validate_version(item, prefix=prefix, base_version=d_ver)
            if item.get('value'):
                max_ver = ver
            if ver < max_ver:
                raise Exception(prefix+"'version' must be increasing: %s"%item['version'])
            max_ver = ver

    def __validate_base(d):
        namespace = re.sub(r"(\$[a-z])\w+", r"\1", d['name'])
        valid_names = [
            "%s_base_desc_t"%namespace,
            "%s_base_properties_t"%namespace,
            "%s_driver_extension_properties_t"%namespace
            ]
        if d['name'] not in valid_names:
            if type_traits.is_descriptor(d['name']) and not d.get('base', "").endswith("base_desc_t"):
                raise Exception("'base' must be '%s_base_desc_t': %s"%(namespace, d['name']))

            elif type_traits.is_properties(d['name']) and not d.get('base', "").endswith("base_properties_t"):
                raise Exception("'base' must be '%s_base_properties_t': %s"%(namespace, d['name']))

    def __validate_members(d, tags):
        if 'members' not in d:
            raise Exception("'%s' requires the following sequence of mappings: {`members`}"%d['type'])

        if not isinstance(d['members'], list):
            raise Exception("'members' must be a sequence: '%s'"%type(d['members']))

        d_ver = d.get('version', default_version)
        max_ver = float(d_ver)
        for i, item in enumerate(d['members']):
            prefix="'members'[%s] "%i
            if not isinstance(item, dict):
                raise Exception(prefix+"must be a mapping: '%s'"%(i, type(item)))

            if ('desc' not in item) or ('type' not in item) or ('name' not in item):
                raise Exception(prefix+"requires the following scalar fields: {`desc`, 'type', `name`}")

            annotation = __validate_desc(item['desc'])
            if not annotation:
                raise Exception(prefix+"'desc' must start with {'[in]', '[out]', '[in,out]'}")

            if type_traits.is_handle(item['type']):
                raise Exception(prefix+"'type' must not be '*_handle_t': %s"%item['type'])

            if item['type'].endswith("flag_t"):
                raise Exception(prefix+"'type' must not be '*_flag_t': %s"%item['type'])

            if d['type'] == 'union'and item.get('tag') is None:
                raise Exception(prefix + f"union member {item['name']} must include a 'tag' annotation")

            ver = __validate_version(item, prefix=prefix, base_version=d_ver)
            if ver < max_ver:
                raise Exception(prefix+"'version' must be increasing: %s"%item['version'])
            max_ver = ver

    def __validate_params(d, tags):
        if 'params' not in d:
            raise Exception("'function' requires the following sequence of mappings: {`params`}")

        if not isinstance(d['params'], list):
            raise Exception("'params' must be a sequence: '%s'"%type(d['params']))

        d_ver = d.get('version', default_version)
        max_ver = float(d_ver)
        min = {'[in]': None, '[out]': None, '[in,out]': None}
        for i, item in enumerate(d['params']):
            prefix="'params'[%s] "%i
            if not isinstance(item, dict):
                raise Exception(prefix+"must be a mapping: '%s'"%(i, type(item)))

            if ('desc' not in item) or ('type' not in item) or ('name' not in item):
                raise Exception(prefix+"requires the following scalar fields: {`desc`, 'type', `name`}")

            annotation = __validate_desc(item['desc'])
            if not annotation:
                raise Exception(prefix+"'desc' must start with {'[in]', '[out]', '[in,out]'}")

            if not min[annotation]:
                min[annotation] = i

            if min['[out]'] and ("[in]" == annotation or "[in,out]" == annotation):
                raise Exception(prefix+"'%s' must come before '[out]'"%annotation)

            if d.get('decl') != "static" and i == 0 and not type_traits.is_handle(item['type']):
                raise Exception(prefix+"'type' must be '*_handle_t': %s"%item['type'])

            if item['type'].endswith("flag_t"):
                raise Exception(prefix+"'type' must not be '*_flag_t': %s"%item['type'])

            if type_traits.is_pointer(item['type']) and "_handle_t" in item['type'] and "[in]" in item['desc']:
                if not param_traits.is_range(item):
                    raise Exception(prefix+"handle type must include a range(start, end) as part of 'desc'")

            ver = __validate_version(item, prefix=prefix, base_version=d_ver)
            if ver < max_ver:
                raise Exception(prefix+"'version' must be increasing: %s"%item['version'])
            max_ver = ver

    def __validate_union_tag(d):
        if d.get('tag') is None:
            raise Exception(f"{d['name']} must include a 'tag' part of the union.")

    try:
        if 'type' not in d:
            raise Exception("every document must have 'type'")

        if not isinstance(d['type'], str):
            raise Exception("'type' must be a string: '%s'"%type(d['type']))

        if 'header' == d['type']:
            if 'desc' not in d:
                raise Exception("'header' requires the following scalar fields: {`desc`}")

            if not isinstance(d['desc'], str):
                raise Exception("'desc' must be a string")

            __validate_ordinal(d)
            __validate_version(d)

        elif 'macro' == d['type']:
            if ('desc' not in d) or ('name' not in d) or ('value' not in d):
                raise Exception("'macro' requires the following scalar fields: {`desc`, `name`, `value`}")

            if not isinstance(d['desc'], str):
                raise Exception("'desc' must be a string")

            __validate_name(d, 'name', tags, case='upper')
            __validate_details(d)
            __validate_ordinal(d)
            __validate_version(d)

        elif 'typedef' == d['type']:
            if ('desc' not in d) or ('name' not in d) or ('value' not in d):
                raise Exception("'typedef' requires the following scalar fields: {`desc`, `name`, `value`}")

            __validate_type(d, 'name', tags)
            __validate_details(d)
            __validate_ordinal(d)
            __validate_version(d)

        elif 'handle' == d['type']:
            if ('desc' not in d) or ('name' not in d):
                raise Exception("'handle' requires the following scalar fields: {`desc`, `name`}")

            __validate_handle(d, 'name', tags)
            __validate_details(d)
            __validate_ordinal(d)
            __validate_version(d)

        elif 'enum' == d['type']:
            if ('desc' not in d) or ('name' not in d):
                raise Exception("'enum' requires the following scalar fields: {`desc`, `name`}")

            __validate_type(d, 'name', tags)
            __validate_etors(d, tags)
            __validate_details(d)
            __validate_ordinal(d)
            __validate_version(d)

        elif 'struct' == d['type'] or 'union' == d['type']:
            if ('desc' not in d) or ('name' not in d):
                raise Exception("'%s' requires the following scalar fields: {`desc`, `name`}"%d['type'])

            if d['type'] == 'union':
                __validate_union_tag(d)
            __validate_type(d, 'name', tags)
            __validate_base(d)
            __validate_members(d, tags)
            __validate_details(d)
            __validate_ordinal(d)
            __validate_version(d)

        elif 'function' == d['type']:
            if ('desc' not in d) or ('name' not in d):
                raise Exception("'function' requires the following scalar fields: {`desc`, `name`}")

            if 'class' in d:
                __validate_name({'name': d['class']+d['name']}, 'name', tags, case='camel')
            else:
                __validate_name(d, 'name', tags, case='camel')

            __validate_params(d, tags)
            __validate_details(d)
            __validate_ordinal(d)
            __validate_version(d)

        elif 'class' == d['type']:
            if ('desc' not in d) or ('name' not in d):
                raise Exception("'class' requires the following scalar fields: {`desc`, `name`}")

            __validate_name(d, 'name', tags, case='camel')
            __validate_details(d)
            __validate_ordinal(d)
            __validate_version(d)

        return True

    except Exception as msg:
        print("Specification Validation Error:")
        print("%s(%s): %s!"%(os.path.abspath(f), line_num, msg))
        print("-- Function Info --")
        print(d)
        raise

"""
    filters object by version
"""
def _filter_version(d, max_ver):
    ver = float(d.get('version', default_version))
    if ver > max_ver:
        return None

    def __filter_desc(d):
        if 'desc' in d and isinstance(d['desc'], dict):
            for k, v in d['desc'].items():
                if float(k) <= max_ver:
                    desc = v
            d['desc'] = desc
        return d

    flt = []
    type = d['type']
    if 'enum' == type:
        for e in d['etors']:
            ver = float(e.get('version', default_version))
            if ver <= max_ver:
                flt.append(__filter_desc(e))
        if d['name'].endswith('version_t'):
            flt.append({
                'name': d['name'][:-1].upper() + "CURRENT",
                'value': flt[-1]['value'],
                'desc': "latest known version"
                })
        d['etors'] = flt

    elif 'function' == type:
        for p in d['params']:
            ver = float(p.get('version', default_version))
            if ver <= max_ver:
                flt.append(__filter_desc(p))
        d['params'] = flt

    elif 'struct' == type or 'union' == type or 'class' == type:
        for m in d.get('members',[]):
            ver = float(m.get('version', default_version))
            if ver <= max_ver:
                flt.append(__filter_desc(m))
        d['members'] = flt

    return __filter_desc(d)

"""
    creates docs per version
"""
def _make_versions(d, max_ver):
    docs = []
    type = d['type']
    if 'function' == type or 'struct' == type:
        for ver in all_versions:
            if float(ver) > max_ver:
                break

            dv = _filter_version(copy.deepcopy(d), float(ver))
            if not dv:
                continue

            if len(docs) > 0:
                if dv == docs[-1]:
                    continue

                dv['name'] += ver
            docs.append(dv)
    else:
        docs.append(d)
    return docs

"""
    generates meta-data on all objects
"""
def _generate_meta(d, ordinal, meta):
    type = d['type']
    name = re.sub(r"(\w+)\(.*\)", r"\1", d['name']) # removes '()' part of macros

    # create dict if typename is not already known...
    if type not in meta:
        meta[type] = {}

    if 'class' not in meta:
        meta['class'] = {}

    cls = d.get('class')
    if cls:
        # create dict if class name is not already known...
        if cls not in meta['class']:
            meta['class'][cls] = {}
            meta['class'][cls]['ordinal'] = 0

        # create list if object-type is not already known for class...
        if type not in meta['class'][cls]:
            meta['class'][cls][type] = []

        # append if object-name is not already known for object-type in class...
        if name not in meta['class'][cls][type]:
            meta['class'][cls][type].append(name)

        else:
            print("Error - duplicate entries for %s found!"%name)
            raise

    if 'class' != type:
        # create list if name is not already known for type...
        if 'function' == type and cls:
            name = cls+name

        if name not in meta[type]:
            meta[type][name] = {'class': ""}

        # add values to list
        if 'enum' == type:
            value = -1
            max_value = -1
            bit_mask = 0
            meta[type][name]['etors'] = []
            for idx, etor in enumerate(d['etors']):
                meta[type][name]['etors'].append(etor['name'])
                value = _get_etor_value(etor.get('value'), value)
                if not etor.get('value'):
                    etor['value'] = str(value)
                if type_traits.is_flags(name):
                    bit_mask |= value
                if value > max_value:
                    max_value = value
                    max_index = idx
            if type_traits.is_flags(name):
                meta[type][name]['max'] = hex((max_value << 1)-1) if max_value else '0'
                if bit_mask != 0:
                    meta[type][name]['bit_mask'] = hex(ctypes.c_uint32(~bit_mask).value)
            else:
                meta[type][name]['max'] = d['etors'][max_index]['name']

        elif 'macro' == type:
            meta[type][name]['values'] = []
            if 'value' in d:
                meta[type][name]['values'].append(d['value'])

            if 'altvalue' in d:
                meta[type][name]['values'].append(d['altvalue'])

        elif 'function' == type:
            meta[type][name]['params'] = []
            for p in d['params']:
                meta[type][name]['params'].append({
                    'type':p['type']
                    })

        elif 'struct' == type or 'union' == type:
            meta[type][name]['members'] = []
            for m in d['members']:
                meta[type][name]['members'].append({
                    'type': m['type'],
                    'name': m['name'],
                    'desc': m['desc'],
                    'init': m.get('init')
                    })

        if cls:
            meta[type][name]['class'] = cls

    else:
        if name not in meta['class']:
            meta['class'][name] = {}

        meta['class'][name]['ordinal'] = ordinal

        if 'base' in d:
            base = d['base']
            if 'child' not in meta['class'][base]:
                meta['class'][base]['child'] = []

            meta['class'][base]['child'].append(name)

            if 'handle' not in meta['class'][name]:
                meta['class'][name]['handle'] = []

            if name[:2] == base[:2]:
                meta['class'][name]['handle'].extend(meta['class'][base]['handle'])

        if 'members' in d:
            meta['class'][name]['members'] = []

            for m in d['members']:
                meta['class'][name]['members'].append(m['type'])

        if 'owner' in d:
            owner = d['owner']
            meta['class'][name]['owner'] = owner

            if owner not in meta['class']:
                meta['class'][owner] = {}

            if 'owns' not in meta['class'][owner]:
                meta['class'][owner]['owns'] = []

            meta['class'][owner]['owns'].append(name)

    return meta

"""
    generates SHA512 string for the given object
"""
def _generate_hash(obj):
    # functions-only (for now)...
    if re.match(r"function", obj['type']):
        hash = hashlib.sha256()
        # hashcode of function signature...
        hash.update(obj['name'].encode())
        for p in obj['params']:
            hash.update(p['type'].encode())
        # hashcode of class
        if 'class' in obj:
            hash.update(obj['class'].encode())
        # digest into string
        obj['hash'] = hash.hexdigest()
    return obj

"""
    generates structure members from base
"""
def _inline_base(obj, meta):
    if re.match(r"struct|union", obj['type']):
        base = obj.get('base')
        if base in meta['struct']:
            for i, m in enumerate(meta['struct'][base]['members']):
                m = copy.deepcopy(m)
                if m['name'] == "stype":
                    m['init'] = re.sub(r"(\$[a-z]+)(\w+)_t", r"\1_STRUCTURE_TYPE\2", obj['name']).upper()
                    m['desc'] += ', must be %s' % m['init']
                obj['members'].insert(i, m)
    return obj

"""
    generate complete return permutations
"""
def _generate_returns(obj, meta):
    if re.match(r"function", obj['type']):
        # default results for all functions
        rets = [
            {"$X_RESULT_SUCCESS":[]},
            {"$X_RESULT_ERROR_UNINITIALIZED":[]},
            {"$X_RESULT_ERROR_DEVICE_LOST":[]},
            {"$X_RESULT_ERROR_ADAPTER_SPECIFIC": []}
            ]

        # special function for appending to our list of dicts; avoiding duplicates
        def _append(lst, key, val):
            idx = next((i for i, v in enumerate(lst) if v.get(key)), len(lst))
            if idx == len(lst):
                rets.append({key:[]})
            if val and val not in rets[idx][key]:
                rets[idx][key].append(val)

        def append_nullchecks(param, accessor: str):
            if type_traits.is_pointer(param['type']):
                _append(rets, "$X_RESULT_ERROR_INVALID_NULL_POINTER", "`NULL == %s`" % accessor)

            elif type_traits.is_funcptr(param['type'], meta):
                _append(rets, "$X_RESULT_ERROR_INVALID_NULL_POINTER", "`NULL == %s`" % accessor)

            elif type_traits.is_handle(param['type']) and not type_traits.is_ipc_handle(item['type']):
                _append(rets, "$X_RESULT_ERROR_INVALID_NULL_HANDLE", "`NULL == %s`" % accessor)

        def append_enum_checks(param, accessor: str):
            ptypename = type_traits.base(param['type'])

            prefix = "`"
            if param_traits.is_optional(item):
                prefix = "`NULL != %s && " % item['name']

            if re.match(r"stype", param['name']):
                _append(rets, "$X_RESULT_ERROR_UNSUPPORTED_VERSION", prefix + "%s != %s`"%(re.sub(r"(\$\w)_(.*)_t.*", r"\1_STRUCTURE_TYPE_\2", typename).upper(), accessor))
            else:
                if type_traits.is_flags(param['type']) and 'bit_mask' in meta['enum'][ptypename].keys():
                    _append(rets, "$X_RESULT_ERROR_INVALID_ENUMERATION", prefix + "%s & %s`"%(ptypename.upper()[:-2]+ "_MASK", accessor))
                else:
                    _append(rets, "$X_RESULT_ERROR_INVALID_ENUMERATION", prefix + "%s < %s`"%(meta['enum'][ptypename]['max'], accessor))

        # generate results based on parameters
        for item in obj['params']:
            if param_traits.is_nocheck(item):
                continue

            if not param_traits.is_optional(item):
                append_nullchecks(item, item['name'])

            if type_traits.is_enum(item['type'], meta) and not type_traits.is_pointer(item['type']):
                append_enum_checks(item, item['name'])

            if type_traits.is_descriptor(item['type']) or type_traits.is_properties(item['type']):
                typename = type_traits.base(item['type'])
                # walk each entry in the desc for pointers and enums
                for i, m in enumerate(meta['struct'][typename]['members']):
                    if param_traits.is_nocheck(m):
                        continue

                    if not param_traits.is_optional(m):
                        append_nullchecks(m, "%s->%s" % (item['name'], m['name']))

                    if type_traits.is_enum(m['type'], meta) and not type_traits.is_pointer(m['type']):
                        append_enum_checks(m, "%s->%s" % (item['name'], m['name']))

        # finally, append all user entries
        for item in obj.get('returns', []):
            if isinstance(item, dict):
                for key, values in item.items():
                    for val in values:
                        _append(rets, key, val)
            else:
                _append(rets, item, None)

        # update doc
        obj['returns'] = rets
    return obj


def _inline_extended_structs(specs, meta):
    for s in specs:
        for i, obj in enumerate(s['objects']):
            obj = _inline_base(obj, meta)
            s['objects'][i] = obj

"""
    generates extra content
"""
def _generate_extra(specs, meta):
    for s in specs:
        for i, obj in enumerate(s['objects']):
            obj = _generate_hash(obj)
            obj = _generate_returns(obj, meta)
            s['objects'][i] = obj

"""
    generates reference-data on all objects
"""
def _generate_ref(specs, tags, ref):
    for s in specs:
        for obj in s['objects']:
            # create dict if typename is not already known...
            type = obj['type']
            if type not in ref:
                ref[type] = {}

            name = _subt(obj['name'], tags)

            # convert dict to json-string
            dstr = json.dumps(obj)

            # replace all tags with values
            for key, value in tags.items():
                dstr = re.sub(r"-%s"%re.escape(key), "-"+value, dstr)
                dstr = re.sub(re.escape(key), value, dstr)
                dstr = re.sub(re.escape(key.upper()), value.upper(), dstr)

            # convert json-string back to dict
            obj = json.loads(dstr)

            # update ref
            ref[type][name] = obj

    return ref

def _refresh_enum_meta(obj, meta):
    ## remove the existing meta records
    if obj.get('class'):
        meta['class'][obj['class']]['enum'].remove(obj['name'])

    if meta['enum'].get(obj['name']):
        del meta['enum'][obj['name']]
    ## re-generate meta
    meta = _generate_meta(obj, None, meta)


def _validate_ext_enum_range(extension, enum) -> bool:
    try:
        existing_values = [_get_etor_value(etor.get('value'), None) for etor in enum['etors']]
        for ext in extension['etors']:
            value = _get_etor_value(ext.get('value'), None)
            if value in existing_values:
                return False
            return True
    except:
        return False

def _extend_enums(enum_extensions, specs, meta):
    enum_extensions = sorted(enum_extensions, key= lambda x : x['name'])
    enum_groups = [(k, list(g)) for k, g in itertools.groupby(enum_extensions, key=lambda x : x['name'])]

    for k, group in enum_groups:
        matching_enum = [obj for s in specs for obj in s['objects'] if obj['type'] == 'enum' and k == obj['name'] and not obj.get('extend')][0]
        for i, extension in enumerate(group):
            if not _validate_ext_enum_range(extension, matching_enum):
                raise Exception(f"Invalid enum values.")
            matching_enum['etors'].extend(extension['etors'])

        _refresh_enum_meta(matching_enum, meta)

        ## Sort the etors
        value = -1
        def sort_etors(x):
            nonlocal value
            value = _get_etor_value(x.get('value'), value)
            return value
        matching_enum['etors'] = sorted(matching_enum['etors'], key=sort_etors)

"""
Entry-point:
    Reads each YML file and extracts data
    Returns list of data per file
"""
def parse(section, version, tags, meta, ref):
    path = os.path.join("./", section)
    specs = []

    files = util.findFiles(path, "*.yml")
    files.sort(key = lambda f: 0 if f.endswith('common.yml') else 1)
    registry = [f for f in files if f.endswith('registry.yml')][0]

    enum_extensions = []
    for f in files:

        print("Parsing %s..."%f)
        docs = util.yamlRead(f)
        line_nums = _get_line_nums(f)

        header = None
        name = None
        objects = []

        for i, d in enumerate(docs):
            d = _preprocess(d)
            if not _validate_doc(f, d, tags, line_nums[i]):
                continue

            d = _filter_version(d, float(version))
            if not d:
                continue

            if d['type'] == "enum" and d.get("extend") == True:
                # enum extensions are resolved later
                enum_extensions.append(d)
                continue

            # extract header from objects
            if re.match(r"header", d['type']):
                header = d
                header['ordinal'] = int(int(header.get('ordinal',"1000")) * float(header.get('version',"1.0")))
                header['ordinal'] *= 1000 if re.match(r"extension", header.get('desc',"").lower()) else 1
                header['ordinal'] *= 1000 if re.match(r"experimental", header.get('desc',"").lower()) else 1
                basename = os.path.splitext(os.path.basename(f))[0]
                if 'name' in header:
                    name = header['name']
                elif basename.startswith('exp-'):
                    name = f'{basename[len("exp-"):]} (experimental)'
                else:
                    name = basename
                for c in '_-':
                    name = name.replace(c, ' ')
            elif header:
                for d in _make_versions(d, float(version)):
                    objects.append(d)
                    meta = _generate_meta(d, header['ordinal'], meta)

        if header:
            specs.append({
                'name'      : name,
                'header'    : header,
                'objects'   : objects,
            })

    specs = sorted(specs, key=lambda s: s['header']['ordinal'])
    _inline_extended_structs(specs, meta)
    generate_ids.generate_registry(registry, specs, meta, _refresh_enum_meta)
    _extend_enums(enum_extensions, specs, meta)
    _generate_extra(specs, meta)

    ref = _generate_ref(specs, tags, ref)

    print("Parsed %s files and found:"%len(specs))
    for key in meta:
        print(" - %s %s(s)"%(len(meta[key]),key))
    print("")
    return specs, meta, ref<|MERGE_RESOLUTION|>--- conflicted
+++ resolved
@@ -18,13 +18,8 @@
 import ctypes
 import itertools
 
-<<<<<<< HEAD
-default_version = "0.8"
-all_versions = ["0.6", "0.7", "0.8"]
-=======
 default_version = "0.9"
 all_versions = ["0.6", "0.7", "0.8", "0.9"]
->>>>>>> 41228d30
 
 """
     preprocess object
